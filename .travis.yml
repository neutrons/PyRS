--- conflicted
+++ resolved
@@ -10,10 +10,7 @@
 
 matrix:
   include:
-<<<<<<< HEAD
-=======
 #  - env: CONDA=2.7
->>>>>>> 0e63c025
   - env: CONDA=3.6
 
 before_install:
@@ -54,12 +51,8 @@
   - mamba create -q -n PyRS_test python=$CONDA flake8 pylint conda-build=3.17 jupyter_client=5.3.4 anaconda-client pytest pytest-qt pytest-mpl mantid-workbench
   - mamba info --envs
   - conda activate PyRS_test
-<<<<<<< HEAD
-  - python --version
-=======
   - conda config --set always_yes yes --set changeps1 no --set anaconda_upload no
   - conda config --add channels conda-forge --add channels mantid --add channels mantid/label/nightly --add channels defaults
->>>>>>> 0e63c025
   - mkdir -p ${CONDA_PREFIX}/conda-bld/linux-64/
   - cp ${PKG_FILE} ${CONDA_PREFIX}/conda-bld/linux-64/
   - ls ${CONDA_PREFIX}/conda-bld
