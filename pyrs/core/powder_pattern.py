--- conflicted
+++ resolved
@@ -129,11 +129,7 @@
         self._hydra_ws = hd_workspace
 
     def reduce_data(self, sub_runs, instrument_file, calibration_file, mask, van_file=None, num_bins=1000,
-<<<<<<< HEAD
                     eta_step=None, eta_min=-8.2, eta_max=8.2):
-=======
-                    eta_step=None, eta_min=None, eta_max=None):
->>>>>>> 7f56a9ae
         """Reduce data from HidraWorkspace
         Parameters
         ----------
@@ -153,10 +149,7 @@
             min angle for out-of-plane reduction
         eta_max : float
             max angle for out-of-plane reduction
-<<<<<<< HEAD
-=======
-
->>>>>>> 7f56a9ae
+
         Returns
         -------
         """
