# Reduction engine including slicing
import os
import numpy as np
from pyrs.core import workspaces
from pyrs.core import instrument_geometry
from pyrs.core import mask_util
from pyrs.core import reduce_hb2b_pyrs
from pyrs.core.nexus_conversion import NeXusConvertingApp
from pyrs.dataobjects import HidraConstants  # type: ignore
from pyrs.projectfile import HidraProjectFile, HidraProjectFileMode  # type: ignore
from pyrs.utilities import checkdatatypes
from pyrs.utilities.convertdatatypes import to_float, to_int
from typing import Optional


class HB2BReductionManager:
    """
    A data reduction manager of HB2B

    1. It can work with both PyHB2BReduction and MantidHB2BReduction seamlessly
    2. It can always compare the results between 2 reduction engines
    3. It shall provide an API to calibration optimization
    """

    def __init__(self):
        """ initialization
        """
        # workspace name or array vector
        self._curr_workspace = None
        self._session_dict = dict()  # [Project name/ID] = workspace / counts vector

        # Reduction engine
        self._last_reduction_engine = None

        # Vanadium
        self._van_ws = None

        # (default) number of bins
        self._num_bins = 2500

        # masks
        self._loaded_mask_files = list()
        self._loaded_mask_dict = dict()

    def get_reduced_diffraction_data(self, session_name, sub_run=None, mask_id=None):
        """ Get the reduce data
        :param session_name:
        :param sub_run:
        :param mask_id:
        :return: 2-vectors: 2theta and intensity
        """
        checkdatatypes.check_string_variable('Session name', session_name, list(self._session_dict.keys()))
        workspace = self._session_dict[session_name]

        data_set = workspace.get_reduced_diffraction_data(sub_run, mask_id)

        return data_set

    def get_sub_runs(self, session_name):
        """
        Get sub runs from a workspace belonged to a session
        :param session_name:
        :return:
        """
        checkdatatypes.check_string_variable('Session name', session_name, list(self._session_dict.keys()))
        workspace = self._session_dict[session_name]

        return workspace.get_sub_runs()

    def get_sample_log_value(self, session_name, log_name, sub_run):
        """Get an individual sample log's value for a sub run

        :param session_name:
        :param log_name:
        :param sub_run:
        :return:
        """
        workspace = self._session_dict[session_name]

        log_value = workspace.get_sample_log_value(log_name, sub_run)

        return log_value

    def get_sample_logs_names(self, session_name, can_plot):
        """
        Get the names of all sample logs in the workspace
        :param session_name:
        :param can_plot:
        :return:
        """
        workspace = self._session_dict[session_name]

        sample_logs = workspace.sample_log_names

        return sample_logs

<<<<<<< HEAD
    def get_detector_counts(self, session_name, sub_run):
=======
    def get_sub_run_2theta(self, session_name, sub_run):
        """
        Get the detector arm's 2theta position of a sub run
        :param session_name: name of the session for locating workspace
        :param sub_run:
        :return:
        """
        checkdatatypes.check_string_variable('Session name', session_name, list(self._session_dict.keys()))
        workspace = self._session_dict[session_name]

        return workspace.get_detector_2theta(sub_run)

    def get_detector_counts(self, session_name, sub_run: int):
>>>>>>> f7dd89fe
        """ Get the raw counts from detector of the specified sub run
        :param session_name: name of the session for locating workspace
        :param sub_run: sub run number (integer)
        :return: array of detector counts
        """
        sub_run = to_int('Sub run number', sub_run, min_value=0)
        workspace = self._session_dict[session_name]

        return workspace.get_detector_counts(sub_run)

    def init_session(self, session_name, hidra_ws=None):
        """
        Initialize a new session of reduction and thus to store data according to session name
        :return:
        """
        # Check inputs
        checkdatatypes.check_string_variable('Reduction session name', session_name)
        if session_name == '':
            raise RuntimeError('Session name {} is empty'.format(session_name))
        elif session_name in self._session_dict:
            print('[WARNING] Session {} is previously taken.  The HidraWorkspace associated '
                  'will be replaced if new HidraWorkspace is not None ({})'
                  ''.format(session_name, hidra_ws is None))

        if hidra_ws is None:
            # session is initialized without HidraWorkspace
            self._curr_workspace = workspaces.HidraWorkspace()
        else:
            # session starts with a HidraWorkspace
            checkdatatypes.check_type('HidraWorkspace', hidra_ws, workspaces.HidraWorkspace)
            self._curr_workspace = hidra_ws

        self._session_dict[session_name] = self._curr_workspace

    def load_hidra_project(self, project_file_name, load_calibrated_instrument, load_detectors_counts,
                           load_reduced_diffraction):
        """ Load hidra project file and then CLOSE!
        :param project_file_name:
        :param load_calibrated_instrument:
        :param load_detectors_counts: Flag to load detector counts
        :param load_reduced_diffraction: Flag to reduced diffraction data
        :return: HidraWorkspace instance
        """
        # check inputs
        checkdatatypes.check_file_name(project_file_name, True, False, False, 'Project file to load')

        # Check
        if self._curr_workspace is None:
            raise RuntimeError('Call init_session to create a ReductionWorkspace')

        # PyRS HDF5
        # Check permission of file to determine the RW mode of HidraProject file
        if os.access(project_file_name, os.W_OK):
            # Read/Write: Append mode
            file_mode = HidraProjectFileMode.READWRITE
        else:
            # Read only
            file_mode = HidraProjectFileMode.READONLY
        project_h5_file = HidraProjectFile(project_file_name, mode=file_mode)

        # Load
        self._curr_workspace.load_hidra_project(project_h5_file,
                                                load_raw_counts=load_detectors_counts,
                                                load_reduced_diffraction=load_reduced_diffraction)

        # Close
        project_h5_file.close()
        return self._curr_workspace

    def load_mask_file(self, mask_file_name):
        """ Load mask file to 1D array and auxiliary information
        :param mask_file_name:
        :return:
        """
        mask_vec, two_theta, note = mask_util.load_pyrs_mask(mask_file_name)

        # register the masks
        self._loaded_mask_files.append(mask_file_name)

        mask_id = os.path.basename(mask_file_name).split('.')[0] + '_{}'.format(hash(mask_file_name) % 100)
        self._loaded_mask_dict[mask_id] = mask_vec, two_theta, mask_file_name

        return two_theta, note, mask_id

    def load_vanadium(self, van_project_file):
        """Load vanadium from HiDRA project file

        Parameters
        ----------
        van_project_file : str
            vanadium HiDRA project file or NeXus file

        Returns
        -------
        ~numpy.narray, float
            1D array as vanadium counts and duration of vanadium run (second)

        """
        checkdatatypes.check_file_name(van_project_file, True, False, False, 'Vanadium project/NeXus file')

        if van_project_file.endswith('.nxs.h5'):
            # Input is nexus file
            # reduce with PyRS/Python
            converter = NeXusConvertingApp(van_project_file, mask_file_name=None)
            self._van_ws = converter.convert(use_mantid=False)

        else:
            # Input is HiDRA project file
            self._van_ws = workspaces.HidraWorkspace(name=van_project_file)

            # PyRS HDF5
            project_h5_file = HidraProjectFile(van_project_file, mode=HidraProjectFileMode.READONLY)

            # Load
            self._van_ws.load_hidra_project(project_h5_file,
                                            load_raw_counts=True,
                                            load_reduced_diffraction=False)

            # Close project file
            project_h5_file.close()

        # Process the vanadium counts
        sub_runs = self._van_ws.get_sub_runs()
        assert len(sub_runs) == 1, 'There shall be more than 1 sub run in vanadium project file'

        # get vanadium data
        van_array = self._van_ws.get_detector_counts(sub_runs[0]).astype(np.float64)

        # get vanadium run duration
        van_duration = self._van_ws.get_sample_log_value(HidraConstants.SUB_RUN_DURATION, sub_runs[0])

        return van_array, van_duration

    def get_mask_vector(self, mask_id):
        """
        Get the detector mask
        :param mask_id:  String as ID
        :return: a 1D array (0: mask, 1: keep)
        """
        checkdatatypes.check_string_variable('Mask ID', mask_id, list(self._loaded_mask_dict.keys()))

        return self._loaded_mask_dict[mask_id][0]

    def reduce_diffraction_data(self, session_name, apply_calibrated_geometry, num_bins, sub_run_list,
                                mask, mask_id, vanadium_counts=None, van_duration=None, normalize_by_duration=True,
                                eta_step=None, eta_min=None, eta_max=None):
        """Reduce ALL sub runs in a workspace from detector counts to diffraction data

        Parameters
        ----------
        session_name
        apply_calibrated_geometry : ~AnglerCameraDetectorShift or bool
            3 options (1) user-provided AnglerCameraDetectorShift
                                          (2) True (use the one in workspace) (3) False (no calibration)
        num_bins : int
            number of bins
        mask : numpy.ndarray
            Mask
        mask_id : str or None
            ID for mask.  If mask ID is None, then it is the default universal mask applied to all data
        sub_run_list : List of None
            sub runs
        vanadium_counts : None or ~numpy.ndarray
            vanadium counts of each detector pixels for normalization
            If vanadium duration is recorded, the vanadium counts are normalized by its duration in seconds
        eta_step : float
            angular step size for out-of-plane reduction
        eta_min : float
            min angle for out-of-plane reduction
        eta_max : float
            max angle for out-of-plane reduction

        Returns
        -------
        None

        """
        # Get workspace
        if session_name is None:  # default as current session/workspace
            workspace = self._curr_workspace
        else:
            workspace = self._session_dict[session_name]

        # Process mask: No mask, Mask ID and mask vector
        default_mask = workspace.get_detector_mask(is_default=True, mask_id=None)
        if mask is None:
            # No use mask:  use default detector mask.  It could be None but does not matter
            mask_vec = default_mask
        elif isinstance(mask, str):
            # mask is determined by mask ID
            mask_vec = self.get_mask_vector(mask)
        else:
            # user supplied an array for mask
            checkdatatypes.check_numpy_arrays('Mask', [mask], dimension=1, check_same_shape=False)
            mask_vec = mask

        # Operate AND with default mask
        if default_mask is not None:
            mask_vec *= default_mask

        # Apply (or not) instrument geometry calibration shift
        if isinstance(apply_calibrated_geometry, instrument_geometry.AnglerCameraDetectorShift):
            det_pos_shift = apply_calibrated_geometry
        elif apply_calibrated_geometry:
            det_pos_shift = workspace.get_detector_shift()
        else:
            det_pos_shift = None

        print('[DB...BAT] Det Position Shift: {}'.format(det_pos_shift))

        if sub_run_list is None:
            sub_run_list = workspace.get_sub_runs()

        # Determine whether normalization by time is supported
        if normalize_by_duration and not workspace.has_sample_log(HidraConstants.SUB_RUN_DURATION):
            raise RuntimeError('Workspace {} does not have sample log {}.  Existing logs are {}'
                               ''.format(workspace, HidraConstants.SUB_RUN_DURATION,
                                         workspace.get_sample_log_names()))

        # Reset workspace's 2theta matrix and intensities
        workspace.reset_diffraction_data()

        for sub_run in sub_run_list:
            # get the duration
            if normalize_by_duration:
                duration_i = workspace.get_sample_log_value(HidraConstants.SUB_RUN_DURATION,
                                                            sub_run)
            else:
                # not normalized
                duration_i = 1.

            if eta_step is None:
                # reduce sub run
                self.reduce_sub_run_diffraction(workspace, sub_run, det_pos_shift,
                                                mask_vec_tuple=(mask_id, mask_vec),
                                                num_bins=num_bins,
                                                sub_run_duration=duration_i,
                                                vanadium_counts=vanadium_counts,
                                                van_duration=van_duration)
            else:
                # reduce sub run texture
                self.reduce_sub_run_texture(workspace, sub_run, det_pos_shift,
                                            mask_vec_tuple=(mask_id, mask_vec),
                                            num_bins=num_bins,
                                            sub_run_duration=duration_i,
                                            vanadium_counts=vanadium_counts,
                                            van_duration=van_duration,
                                            eta_step=eta_step,
                                            eta_min=eta_min,
                                            eta_max=eta_max)

    def setup_reduction_engine(self, workspace, sub_run, geometry_calibration):
        """Setup reduction engine to reduce data (workspace or vector) to 2-theta ~ I

        Builds a new 2theta pixel map if none is present or if the detector has moved

        Parameters
        ----------
        workspace : HidraWorkspace
            workspace with detector counts and position
        sub_run : integer
            sub run number in workspace to reduce
        geometry_calibration : instrument_geometry.AnglerCameraDetectorShift
            instrument geometry to calculate diffraction pattern

        Returns
        -------
        None

        """

        # Get the raw data
        raw_count_vec = workspace.get_detector_counts(sub_run)

        # Retrieve 2-theta and L2 from loaded workspace (DAS)
        two_theta = workspace.get_detector_2theta(sub_run)
        l2 = workspace.get_l2(sub_run)

        if sub_run > 1:
            rebuild_instrument = two_theta != workspace.get_detector_2theta(sub_run - 1)
        else:
            rebuild_instrument = True

        # Convert 2-theta from DAS convention to Mantid/PyRS convention
        mantid_two_theta = -two_theta

        # Set up reduction engine and also
        if not rebuild_instrument:
            reduction_engine = self._last_reduction_engine
            reduction_engine.set_raw_counts(raw_count_vec)
        else:
            reduction_engine = reduce_hb2b_pyrs.PyHB2BReduction(workspace.get_instrument_setup())

            # Set up reduction engine
            reduction_engine.set_experimental_data(mantid_two_theta, l2, raw_count_vec)
            reduction_engine.build_instrument(geometry_calibration)

        return reduction_engine

    # NOTE: Refer to compare_reduction_engines_tst
    def reduce_sub_run_diffraction(self, workspace, sub_run, geometry_calibration,
                                   mask_vec_tuple, min_2theta=None, max_2theta=None, num_bins=1000,
                                   sub_run_duration=None, vanadium_counts=None, van_duration=None):
        """Reduce import data (workspace or vector) to 2-theta ~ I

        The binning of 2theta is linear in range (min, max) with given resolution

        1. 2-theta range:
            If nothing is given, then the default range is from detector arm's 2theta value
           going up and down with half of default_two_theta_range
        2. 2-theta resolution/step size:
            If 2theta resolution is not given, num_bins will be used to determine resolution with 2-theta range;
            Otherwise, use resolution

        Normalization to time/duration
        ------------------------------
        If both sub run duration and vanadium duration are given
        normalized intensity = raw histogram / vanadium histogram * vanadium duration / sub run duration

        Parameters
        ----------
        workspace : HidraWorkspace
            workspace with detector counts and position
        sub_run : integer
            sub run number in workspace to reduce
        geometry_calibration : instrument_geometry.AnglerCameraDetectorShift
            instrument geometry to calculate diffraction pattern
        mask_vec_tuple : tuple (str, numpy.ndarray)
            mask ID and 1D array for masking (1 to keep, 0 to mask out)
        min_2theta : float or None
            min 2theta
        max_2theta : float or None
            max 2theta
        num_bins : float or None
            2theta resolution/step
        num_bins : int
            number of bins
        sub_run_duration: float or None
            If None, then no normalization to time (duration) will be done. Otherwise, intensity will be
            normalized by time (duration)
        vanadium_counts : numpy.ndarray or None
            detector pixels' vanadium for efficiency and normalization.
            If vanadium duration is recorded, the vanadium counts are normalized by its duration in seconds

        Returns
        -------
        None

        """

        # Setup reduction enegine
        reduction_engine = self.setup_reduction_engine(workspace, sub_run, geometry_calibration)

        # Apply mask
        mask_id, mask_vec = mask_vec_tuple

        # Histogram
        bin_centers, hist, variances = self.convert_counts_to_diffraction(reduction_engine,
                                                                          (min_2theta, max_2theta),
                                                                          num_bins, mask_vec, vanadium_counts)

        if van_duration is not None:
            hist *= van_duration
            variances *= van_duration

        # record
        workspace.set_reduced_diffraction_data(sub_run, mask_id, bin_centers, hist, variances)
        self._last_reduction_engine = reduction_engine

    def generate_eta_roi_vector(self, eta_step, eta_min, eta_max):

        """Generate vector of out-of-plane angle centers

        Determines list of out-of-plane centers for texture reduction
        generated list is centered at eta of 0
        e.g.; 0, +/-step, +/-2step, +/-3step, ...

        ------------------------------
        Parameters
        ----------
        eta_step : float
            angular step size for out-of-plane reduction
        eta_min : float
            min angle for out-of-plane reduction
        eta_max : float
            max angle for out-of-plane reduction

        Returns
        -------
        numpy array

        """

        # set eta bounds to default if None is provided
        if eta_min is None:
            eta_min = -8.2
        if eta_max is None:
            eta_max = 8.2

        # center list is generated in two steps to ensure 0 centering
        if eta_min < 0:
            eta_roi_start = 0
        else:
            eta_roi_start = eta_min

        Upper = np.arange(eta_roi_start, eta_max - eta_step / 2., eta_step)

        if eta_min < 0:
            Lower = np.arange(-1 * eta_step, eta_min + eta_step / 2., -1 * eta_step)
        else:
            Lower = np.array([])

        return np.concatenate((Upper, Lower))

    # NOTE: Refer to compare_reduction_engines_tst
    def reduce_sub_run_texture(self, workspace, sub_run, geometry_calibration,
                               mask_vec_tuple, min_2theta=None, max_2theta=None, num_bins=1000,
                               sub_run_duration=None, vanadium_counts=None, van_duration=None,
                               eta_step=None, eta_min=None, eta_max=None):

        """Reduce import data (workspace or vector) to 2-theta ~ I

        The binning of 2theta is linear in range (min, max) with given resolution

        1. 2-theta range:
            If nothing is given, then the default range is from detector arm's 2theta value
           going up and down with half of default_two_theta_range
        2. 2-theta resolution/step size:
            If 2theta resolution is not given, num_bins will be used to determine resolution with 2-theta range;
            Otherwise, use resolution

        Normalization to time/duration
        ------------------------------
        If both sub run duration and vanadium duration are given
        normalized intensity = raw histogram / vanadium histogram * vanadium duration / sub run duration

        Parameters
        ----------
        workspace : HidraWorkspace
            workspace with detector counts and position
        sub_run : integer
            sub run number in workspace to reduce
        geometry_calibration : instrument_geometry.AnglerCameraDetectorShift
            instrument geometry to calculate diffraction pattern
        mask_vec_tuple : tuple (str, numpy.ndarray)
            mask ID and 1D array for masking (1 to keep, 0 to mask out)
        min_2theta : float or None
            min 2theta
        max_2theta : float or None
            max 2theta
        num_bins : float or None
            2theta resolution/step
        num_bins : int
            number of bins
        sub_run_duration: float or None
            If None, then no normalization to time (duration) will be done. Otherwise, intensity will be
            normalized by time (duration)
        vanadium_counts : numpy.ndarray or None
            detector pixels' vanadium for efficiency and normalization.
            If vanadium duration is recorded, the vanadium counts are normalized by its duration in seconds
        eta_step : float
            angular step size for out-of-plane reduction
        eta_min : float
            min angle for out-of-plane reduction
        eta_max : float
            max angle for out-of-plane reduction

        Returns
        -------
        None

        """

        # Setup reduction enegine
        reduction_engine = self.setup_reduction_engine(workspace, sub_run, geometry_calibration)

        # Apply mask
        mask_id, mask_vec = mask_vec_tuple

        # Get vector of pixel eta positions
        eta_vec = reduction_engine.get_eta_value()

        # validate input
        if abs(eta_step) is not eta_step:
            eta_step = abs(eta_step)

        # Generate eta roi vector
        eta_roi_vec = self.generate_eta_roi_vector(eta_step, eta_min, eta_max)

        for eta_cent in eta_roi_vec:
            # define mask to isolate narrow eta wedge
            # here a value of zero means do not use
            eta_mask = np.ones_like(eta_vec)
            eta_mask[eta_vec > (eta_cent + eta_step / 2.)] = 0
            eta_mask[eta_vec < (eta_cent - eta_step / 2.)] = 0
            eta_mask[mask_vec] = 0

            # Histogram data
            bin_centers, hist, variances = self.convert_counts_to_diffraction(reduction_engine,
                                                                              (min_2theta, max_2theta),
                                                                              num_bins, eta_mask, vanadium_counts)

            if van_duration is not None:
                hist *= van_duration
                variances *= van_duration

            if mask_id is None:
                eta_mask_id = 'eta_{}'.format(eta_cent)
            else:
                eta_mask_id = '{}_eta_{}'.format(mask_id, eta_cent)

            # record
            workspace.set_reduced_diffraction_data(sub_run, eta_mask_id, bin_centers, hist, variances)

        self._last_reduction_engine = reduction_engine

    def convert_counts_to_diffraction(self, reduction_engine,
                                      two_theta_range, num_bins, mask_array, vanadium_array):

        """Histogram detector counts with detectors' 2theta angle

        Parameters
        ----------
        reduction_engine
        two_theta_range : (min_2theta, max_2theta)
            min_2theta : float or None
                min 2theta
            max_2theta : float or None
                max 2theta
        num_bins : float or None
            2theta resolution/step
        mask_array : numpy.ndarray or None
            mask: 1 to keep, 0 to mask (exclude)
        vanadium_counts : numpy.ndarray or None
            detector pixels' vanadium for efficiency and normalization.
            If vanadium duration is recorded, the vanadium counts are normalized by its duration in seconds

        Returns
        -------
        numpy.ndarray, numpy.ndarray, numpy.ndarray
            2theta bins, histogram of counts, variances of counts

        """

        # Default minimum and maximum 2theta are related with
        min_2theta, max_2theta = two_theta_range

        # Get the 2theta values for all pixels
        pixel_2theta_array = reduction_engine.instrument.get_pixels_2theta(1)

        bin_boundaries_2theta = self.generate_2theta_histogram_vector(min_2theta, num_bins, max_2theta,
                                                                      pixel_2theta_array, mask_array)

        # Histogram
        data_set = reduction_engine.reduce_to_2theta_histogram(bin_boundaries_2theta,
                                                               mask_array=mask_array,
                                                               is_point_data=True,
                                                               vanadium_counts_array=vanadium_array)
        bin_centers = data_set[0]
        hist = data_set[1]
        variances = data_set[2]

        return bin_centers, hist, variances

    @staticmethod
    def generate_2theta_histogram_vector(min_2theta: Optional[float], num_bins: int,
                                         max_2theta: Optional[float],
                                         pixel_2theta_array, mask_array):
        """Generate a 1-D array for histogram 2theta bins

        Parameters
        ----------
        min_2theta : float or None
            minimum 2theta or None
        num_bins : int
            nubmer of bins
        max_2theta : float  or None
             maximum 2theta and must be integer
        pixel_2theta_array : numpy.ndarray
            2theta of each detector pixel
        mask_array : numpy.ndarray or None
            array of mask

        Returns
        -------
        numpy.ndarray
            2theta values serving as bin boundaries, such its size is 1 larger than num_bins

        """
        # If default value is required: set the default
        if min_2theta is None or max_2theta is None:
            # check inputs
            if mask_array is None:
                checkdatatypes.check_numpy_arrays('Pixel 2theta angles', [pixel_2theta_array], 1, False)
            else:
                checkdatatypes.check_numpy_arrays('Pixel 2theta position and mask array',
                                                  [pixel_2theta_array, mask_array], 1, True)
                # mask
                pixel_2theta_array = pixel_2theta_array[np.where(mask_array == 1)]

            if min_2theta is None:
                # lower boundary of 2theta for bins is the minimum 2theta angle of all the pixels
                min_2theta = np.min(pixel_2theta_array)
            if max_2theta is None:
                # upper boundary of 2theta for bins is the maximum 2theta angle of all the pixels
                max_2theta = np.max(pixel_2theta_array)

        step_2theta = (max_2theta - min_2theta) * 1. / num_bins

        # Check inputs
        min_2theta = to_float('Minimum 2theta', min_2theta, -180, 180)
        max_2theta = to_float('Maximum 2theta', max_2theta, -180, 180)
        step_2theta = to_float('2theta bin size', step_2theta, 0, 180)
        if min_2theta >= max_2theta:
            raise RuntimeError('2theta range ({}, {}) is invalid for generating histogram'
                               ''.format(min_2theta, max_2theta))

        # Create 2theta: these are bin edges from (min - 1/2) to (max + 1/2) with num_bins bins
        # and (num_bins + 1) data points
        vec_2theta = np.arange(num_bins + 1).astype(float) * step_2theta + (min_2theta - step_2theta)
        if vec_2theta.shape[0] != num_bins + 1:
            raise RuntimeError('Expected = {} vs {}\n2theta min max  = {}, {}\n2thetas: {}'
                               ''.format(num_bins, vec_2theta.shape, min_2theta, max_2theta,
                                         vec_2theta))

        # Sanity check
        assert vec_2theta.shape[0] == num_bins + 1, '2theta bins (boundary)\'size ({}) shall be exactly ' \
                                                    '1 larger than specified num_bins ({})' \
                                                    ''.format(vec_2theta.shape, num_bins)

        return vec_2theta

    def save_reduced_diffraction(self, session_name, output_name):
        """
        Save the reduced diffraction data to file
        :param session_name:
        :param output_name:
        :return:
        """
        checkdatatypes.check_file_name(output_name, False, True, False, 'Output reduced file')

        workspace = self._session_dict[session_name]

        # Open
        if os.path.exists(output_name):
            io_mode = HidraProjectFileMode.READWRITE
        else:
            io_mode = HidraProjectFileMode.OVERWRITE
        project_file = HidraProjectFile(output_name, io_mode)

        # Save
        workspace.save_reduced_diffraction_data(project_file)

        # Close
        project_file.save()<|MERGE_RESOLUTION|>--- conflicted
+++ resolved
@@ -94,9 +94,6 @@
 
         return sample_logs
 
-<<<<<<< HEAD
-    def get_detector_counts(self, session_name, sub_run):
-=======
     def get_sub_run_2theta(self, session_name, sub_run):
         """
         Get the detector arm's 2theta position of a sub run
@@ -110,7 +107,7 @@
         return workspace.get_detector_2theta(sub_run)
 
     def get_detector_counts(self, session_name, sub_run: int):
->>>>>>> f7dd89fe
+
         """ Get the raw counts from detector of the specified sub run
         :param session_name: name of the session for locating workspace
         :param sub_run: sub run number (integer)
