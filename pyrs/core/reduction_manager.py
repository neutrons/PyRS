--- conflicted
+++ resolved
@@ -418,11 +418,7 @@
 
     def reduce_diffraction_data(self, session_name, apply_calibrated_geometry, num_bins,
                                 use_pyrs_engine, mask, sub_run_list, vanadium_counts=None,
-<<<<<<< HEAD
-                                eta_step=None, eta_min=-8.2, eta_max=8.2):
-=======
                                 eta_step=None, eta_min=None, eta_max=None):
->>>>>>> 7f56a9ae
         """Reduce ALL sub runs in a workspace from detector counts to diffraction data
 
         Parameters
@@ -518,12 +514,7 @@
     def reduce_sub_run_diffraction(self, workspace, sub_run, geometry_calibration, use_mantid_engine,
                                    mask_vec_tuple, min_2theta=None, max_2theta=None, default_two_theta_range=20,
                                    num_bins=1000, sub_run_duration=None, vanadium_counts=None,
-<<<<<<< HEAD
-                                   eta_step=None, eta_min=-8.2, eta_max=8.2):
-
-=======
                                    eta_step=None, eta_min=None, eta_max=None):
->>>>>>> 7f56a9ae
         """Reduce import data (workspace or vector) to 2-theta ~ I
 
         The binning of 2theta is linear in range (min, max) with given resolution
@@ -735,7 +726,6 @@
                                'Given information: detector arm 2theta = {}, 2theta range = {}, {}'
                                ''.format(min_2theta, max_2theta, instrument_2theta, min_2theta, max_2theta))
 
-<<<<<<< HEAD
         # Histogram
         data_set = reduction_engine.reduce_to_2theta_histogram((min_2theta, max_2theta),
                                                                two_theta_bins_number=num_bins,
@@ -748,70 +738,6 @@
         hist = data_set[1]
 
         return bin_centers, hist
-=======
-        # Define setup for out-of-plane reduction
-        if eta_step is not None:
-            eta_val = reduction_engine.get_eta_value()
-            if eta_min is None:
-                eta_min = -9.0
-            if eta_max is None:
-                eta_max = 9.0
-
-            if eta_min < 0:
-                eta_roi_start = 0
-            else:
-                eta_roi_start = eta_min
-
-            Upper = np.arange(eta_roi_start, eta_max - eta_step / 2., eta_step)
-
-            if eta_min < 0:
-                Lower = np.arange(-1 * eta_step, eta_min + eta_step / 2., -1 * eta_step)
-            else:
-                Lower = np.array([])
-
-            eta_roi_vec = np.concatenate((Upper, Lower))
-
-#            eta_roi_vec = np.arange(eta_min, eta_max + eta_step/10., eta_step)
-
-            if mask_vec is not None:
-                mask_vec_index = np.where(mask_vec == 1)[0]
-
-        else:
-            eta_roi_vec = np.array([0])
-            eta_step = 50
-
-        for eta_cent in eta_roi_vec:
-            if eta_roi_vec.shape[0] != 1:
-                mask_id = 'eta_{}'.format(eta_cent)
-                Mask = np.zeros_like(eta_val)
-                if abs(eta_cent) == eta_cent:
-                    index = np.where((eta_val < (eta_cent + eta_step / 2.)) ==
-                                     (eta_val > (eta_cent - eta_step / 2.)))[0]
-                else:
-                    index = np.where((eta_val > (eta_cent + eta_step / 2.)) ==
-                                     (eta_val < (eta_cent - eta_step / 2.)))[0]
-
-                Mask[index] = 1.
-
-                if mask_vec is not None:
-                    Mask[mask_vec_index] = 1.
-
-                reduction_engine.set_mask(Mask)
-
-            data_set = reduction_engine.reduce_to_2theta_histogram((min_2theta, max_2theta),
-                                                                   two_theta_bins_number=num_bins,
-                                                                   apply_mask=True,
-                                                                   is_point_data=True,
-                                                                   use_mantid_histogram=False,
-                                                                   vanadium_counts_array=vanadium_counts)
-            bin_centers = data_set[0]
-            hist = data_set[1]
-
-            # record
-            workspace.set_reduced_diffraction_data(sub_run, mask_id, bin_centers, hist)
-
-        self._last_reduction_engine = reduction_engine
->>>>>>> 7f56a9ae
 
     def save_reduced_diffraction(self, session_name, output_name):
         """
