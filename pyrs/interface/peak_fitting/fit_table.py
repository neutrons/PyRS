import numpy as np
from qtpy.QtWidgets import QTableWidgetItem, QTableWidgetSelectionRange  # type:ignore
from qtpy.QtGui import QColor  # type:ignore

MICROSTRAIN = u"\u00b5strain"
SUCCESS = "success"
COLOR_FAILED_FITTING = QColor(247, 173, 13)  # orange


class FitTable:

    COL_SIZE = 100
    STATUS_COL_SIZE = 500  # last column

    def __init__(self, parent=None, fit_result=None):
        self.parent = parent
        self.fit_result = fit_result

    def initialize_fit_result_widgets(self):
        self._initialize_list_of_peaks()
        self.initialize_table()
        self.initialize_table_column_size()

    def populate_fit_result_table(self):
        _peak_selected = self.parent.ui.spinBox_peak_index.value()
        _peak_collection = self.fit_result.peakcollections[_peak_selected-1]  # peak 1 is at 0 index

        _value = self._get_value_to_display(peak_collection=_peak_collection)
        _chisq = _peak_collection.fitting_costs
        _status = _peak_collection.get_fit_status()

        _d_spacing = self._get_d_spacing_to_display(peak_selected=_peak_selected,
                                                    peak_collection=_peak_collection)

        _microstrain_mapping = self._get_microstrain_mapping_to_display(peak_collection=_peak_collection)

        def set_item(value='', fitting_worked=True):
            _item = QTableWidgetItem(value)
            if not fitting_worked:
                _item.setBackground(COLOR_FAILED_FITTING)
            return _item

        for _row, _row_value in enumerate(_value):
            self.parent.ui.tableView_fitSummary.insertRow(_row)
            _global_col_index = 0

            _fitting_worked = True if _status[_row] == SUCCESS else False

            for _local_col_index, _col_value in enumerate(_row_value):
                _item = set_item(value=str(_col_value), fitting_worked=_fitting_worked)
                self.parent.ui.tableView_fitSummary.setItem(_row, _global_col_index, _item)
                _global_col_index += 1

            # add chisq values (but forget when error is selected
            if self.parent.ui.radioButton_fit_value.isChecked():
                _item = set_item(value=str(_chisq[_row]), fitting_worked=_fitting_worked)
                self.parent.ui.tableView_fitSummary.setItem(_row, _global_col_index, _item)
                _global_col_index += 1

            # add d-spacing
            _item = set_item(value=str(_d_spacing[_row]), fitting_worked=_fitting_worked)
            self.parent.ui.tableView_fitSummary.setItem(_row, _global_col_index, _item)
            _global_col_index += 1

            # add strain calculation
            _microstrain = _microstrain_mapping[_row]
            if np.isnan(_microstrain):
                str_strain_value = "nan"
            else:
                str_strain_value = str(np.int32(_microstrain))
            _item = set_item(value=str_strain_value, fitting_worked=_fitting_worked)
            self.parent.ui.tableView_fitSummary.setItem(_row, _global_col_index, _item)
            _global_col_index += 1

            # add status message
            _item = set_item(value=_status[_row], fitting_worked=_fitting_worked)
            self.parent.ui.tableView_fitSummary.setItem(_row, _global_col_index, _item)
            _global_col_index += 1

    def _get_d_spacing_to_display(self, peak_selected=1, peak_collection=None):
<<<<<<< HEAD
        _d_reference = np.float32(str(self.parent.ui.peak_range_table.item(peak_selected-1, 3).text()))
=======
        _d_reference = np.float64(str(self.parent.ui.peak_range_table.item(peak_selected-1, 3).text()))
>>>>>>> acc8633d
        peak_collection.set_d_reference(values=_d_reference)
        values, error = peak_collection.get_dspacing_center()
        if self.parent.ui.radioButton_fit_value.isChecked():
            return values
        else:
            return error

    def _get_microstrain_mapping_to_display(self, peak_collection=None):
        values, error = peak_collection.get_strain(units='microstrain')
        if self.parent.ui.radioButton_fit_value.isChecked():
            return values
        else:
            return error

    def _get_value_to_display(self, peak_collection):
        values, error = peak_collection.get_effective_params()
        if self.parent.ui.radioButton_fit_value.isChecked():
            return values
        else:
            return error

    def fit_value_error_changed(self):
        self._clear_rows()
        self.populate_fit_result_table()

    def _initialize_list_of_peaks(self):
        nbr_peaks = len(self.fit_result.peakcollections)
        self.parent.ui.spinBox_peak_index.setRange(1, nbr_peaks)

    def initialize_table(self):
        self._clear_table()
        columns_names = self._get_list_of_columns()
        for _column in np.arange(len(columns_names)):
            self.parent.ui.tableView_fitSummary.insertColumn(_column)
        self.parent.ui.tableView_fitSummary.setHorizontalHeaderLabels(columns_names)

    def initialize_table_column_size(self):
        nbr_column = self.parent.ui.tableView_fitSummary.columnCount()
        for _col in np.arange(nbr_column):
            if _col < (nbr_column - 1):
                _col_size = self.COL_SIZE
            else:
                _col_size = self.STATUS_COL_SIZE
        self.parent.ui.tableView_fitSummary.setColumnWidth(_col, _col_size)

    def _clear_rows(self):
        _nbr_row = self.parent.ui.tableView_fitSummary.rowCount()
        for _ in np.arange(_nbr_row):
            self.parent.ui.tableView_fitSummary.removeRow(0)

    def _clear_columns(self):
        _nbr_column = self.get_number_of_columns()
        for _ in np.arange(_nbr_column):
            self.parent.ui.tableView_fitSummary.removeColumn(0)

    def get_number_of_columns(self):
        _nbr_column = self.parent.ui.tableView_fitSummary.columnCount()
        return _nbr_column

    def _clear_table(self):
        self._clear_rows()
        self._clear_columns()

    def _get_list_of_columns(self):
        _peak_collection = self.fit_result.peakcollections[0]
        values, _ = _peak_collection.get_effective_params()
        column_names = values.dtype.names
        clean_column_names = []
        for _col_index, _col_value in enumerate(column_names):
            if _col_index == 0:
                # _col_value = 'Sub-run #'
                _col_value = 'Peak Center'
            clean_column_names.append(_col_value)

        if self.parent.ui.radioButton_fit_value.isChecked():
            # also add chisq
            clean_column_names.append('chisq')

        # add d-spacing column
        clean_column_names.append("d spacing")

        # add strain-mapping column
        clean_column_names.append("strain mapping (" + MICROSTRAIN + ")")

        # add a status column
        clean_column_names.append("Status message")
        return clean_column_names

    def select_first_row(self):
        _nbr_column = self.get_number_of_columns()
        selection_first_row = QTableWidgetSelectionRange(0, 0, 0, _nbr_column-1)
        self.parent.ui.tableView_fitSummary.setRangeSelected(selection_first_row, True)<|MERGE_RESOLUTION|>--- conflicted
+++ resolved
@@ -78,11 +78,7 @@
             _global_col_index += 1
 
     def _get_d_spacing_to_display(self, peak_selected=1, peak_collection=None):
-<<<<<<< HEAD
-        _d_reference = np.float32(str(self.parent.ui.peak_range_table.item(peak_selected-1, 3).text()))
-=======
         _d_reference = np.float64(str(self.parent.ui.peak_range_table.item(peak_selected-1, 3).text()))
->>>>>>> acc8633d
         peak_collection.set_d_reference(values=_d_reference)
         values, error = peak_collection.get_dspacing_center()
         if self.parent.ui.radioButton_fit_value.isChecked():
